--- conflicted
+++ resolved
@@ -28,35 +28,8 @@
 
         ############################################################################################
         # ---------------------
-        # TESTING CONFIGURATION
-        # ---------------------
-<<<<<<< HEAD
-        #   - testing: bool: Enables testing mode for running several different quick configurations.
-        #
-        ########################################################################
-        self.testing: bool = False
-
-        ########################################################################
-        # ---------------------
         # RUNS CONFIGURATION
         # ---------------------
-        #   - N_initial_exp: Number of initial experiments to run (without change), (default: 20).
-        #   - N_reps_each_init_exp: Number of repetitions for each initial experiment afterwards (with changes), (default: 5).
-        #
-        ########################################################################
-        self.N_initial_exp: int = 20  # TODO: For loop twice, first for initial experiments, second for repetitions.
-        self.N_reps_each_init_exp: int = 5  # TODO: Change the ancilla mode and topology after the initial experiments.
-        self.reps_new_config: dict[str, Any] = (
-            {
-                "extra_ancilla": True,
-                "ancilla_mode": "pass",
-                "ancilla_topology": "trivial",
-                "type_of_warm_star": "all",
-                "warm_start_strength": 0.1,
-            },
-        )
-        # TODO: Also add so that automatically makes the analysis graphs of the improvements, and plots them in folder.
-=======
         #       If activated, you will first run `N_initial_exp` initial experiments. And then for each of
         #       those you would continue them `N_reps_each_init_exp` times, adding the specified changes
         #       and not adding the changes (controls), for then comparing the effects of the changes.
@@ -80,7 +53,6 @@
             "ancilla_topology": "bridge",
             "type_of_warm_start": "none",
         }
->>>>>>> dd36c373
 
         #############################################################################################
         # ---------------------
@@ -152,25 +124,14 @@
         # |  P  |                 |                 |                 |      A────────        |      A────────         |
         # |-----|-----------------|-----------------|-----------------|-----------------------|------------------------|
         #
-<<<<<<< HEAD
-        #######################################################################
-        self.system_size: int = 2
-        self.extra_ancilla: bool = True
-        self.ancilla_mode: Optional[Literal["pass", "project", "trace"]] = "project"
-        self.ancilla_project_norm: Optional[Literal["remove", "penalize", "pass"]] = "remove"  # TODO: Document this.
-        self.ancilla_norm_penalization: float = 0.01  # TODO: Document this, and add it to where needed in config.
-        # TODO: [FUTURE] Decide what to do with trace (work with rho, instead than sampling? Keep both?).
-        self.ancilla_topology: Optional[Literal["trivial", "disconnected", "ansatz", "bridge", "total"]] = "total"
-        # TODO: [URGENT] Try "project" and "total" and see if you observe any difference in the results, to Ayaka.
-=======
         ###############################################################################################
         self.system_size: int = 3
         self.extra_ancilla: bool = False
         self.ancilla_mode: Optional[Literal["pass", "project", "trace"]] = "project"
+        self.ancilla_project_norm: Optional[Literal["remove", "penalize", "pass"]] = "remove"  # TODO: Document this.
+        self.ancilla_norm_penalization: float = 0.01  # TODO: Document this, and add it to where needed in config.
         self.ancilla_topology: Optional[Literal["trivial", "disconnected", "ansatz", "bridge", "total"]] = "bridge"
-        # TODO: [FUTURE] Implement "project" with norm somewhere, passing unnormalized states, or add penalizer to cost?
         # TODO: [FUTURE] Decide what to do with trace, make all code work with density matrices, instead than sampling?
->>>>>>> dd36c373
 
         #############################################################################################
         # -----------------------
