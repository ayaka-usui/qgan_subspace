--- conflicted
+++ resolved
@@ -63,11 +63,7 @@
             {
                 "extra_ancilla": True,
                 "ancilla_mode": "pass",
-<<<<<<< HEAD
                 "ancilla_topology": "bridge",
-=======
-                "ancilla_topology": "ansatz",
->>>>>>> 941afed9
                 "ancilla_connect_to": None,
                 "do_ancilla_1q_gates": True,
                 "start_ancilla_gates_randomly": False,
