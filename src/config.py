# Copyright 2025 GIQ, Universitat Autònoma de Barcelona
#
# Licensed under the Apache License, Version 2.0 (the "License");
# you may not use this file except in compliance with the License.
# You may obtain a copy of the License at
#
#     http://www.apache.org/licenses/LICENSE-2.0
#
# Unless required by applicable law or agreed to in writing, software
# distributed under the License is distributed on an "AS IS" BASIS,
# WITHOUT WARRANTIES OR CONDITIONS OF ANY KIND, either express or implied.
# See the License for the specific language governing permissions and
# limitations under the License.
"""the configuration for hamiltonian simulation task"""

from datetime import datetime
from typing import Any, Literal, Optional

import numpy as np


################################################################
# CONFIGURATION CLASS
################################################################
class Config:
    def __init__(self):
        """Configuration for the QGAN experiment, which sets up all parameters required for training it."""

        ############################################################################################
        # ---------------------
        # RUNS CONFIGURATION
        # ---------------------
        #       If activated, you will first run experiments until you reach `N_initial_plateaus` initial plateaus.
        #       And then for each of those you would continue them `N_reps_each_init_plateau` times, adding the
        #       specified changes and not adding the changes (controls), for then comparing the effects of the changes.
        #       Each individual experiment lasting the specified number of epochs and iterations in CFG.
        #
        #   - run_multiple_experiments: Whether to run multiple experiments.
        #
        #   - common_initial_plateaus: Whether to start from common initial plateaus + change, or all from scratch.
        #
        #     If True:
        #       + N_initial_plateaus: Number of initial plateaus to find, with default CFG (default: 5).
        #       + N_reps_each_init_plateau: Num of reps for each initial experiment afterwards, with changes (default: 20).
        #
        #     If False:
        #       + N_reps_if_from_scratch: Number of repetitions for each new configuration (default: 100).
        #
        #   - reps_new_config: The configuration changes to run. If starting from common initial plateaus,
        #         then this represent the changes after the initial plateaus (+ control with no changes).
        #         If not starting from common initial plateaus, then this represents the full set of experiments.
        #
        #############################################################################################
        self.run_multiple_experiments: bool = True
        self.common_initial_plateaus: bool = True
        # If common_initial_plateaus == true:
<<<<<<< HEAD
        self.N_initial_plateaus: int = 100
        self.N_reps_each_init_plateau: int = 1
=======
        self.N_initial_plateaus: int = 20
        self.N_reps_each_init_plateau: int = 15
>>>>>>> d00d835e
        # If common_initial_plateaus == false:
        self.N_reps_if_from_scratch: int = 50

        self.reps_new_config: list[dict[str, Any]] = [
            {
                "extra_ancilla": True,
                "ancilla_mode": "pass",
<<<<<<< HEAD
                "ancilla_topology": "bridge",
                "start_ancilla_gates_randomly": False,
            },
            {
                "extra_ancilla": True,
                "ancilla_mode": "pass",
                "ancilla_topology": "bridge",
                "start_ancilla_gates_randomly": True,
=======
                "ancilla_topology": "total",
                "ancilla_connect_to": None,
                "do_ancilla_1q_gates": True,
                "start_ancilla_gates_randomly": False,
>>>>>>> d00d835e
            },
            {
                "extra_ancilla": True,
                "ancilla_mode": "pass",
<<<<<<< HEAD
                "ancilla_topology": "total",
=======
                "ancilla_topology": "bridge",
                "ancilla_connect_to": None,
                "do_ancilla_1q_gates": True,
>>>>>>> d00d835e
                "start_ancilla_gates_randomly": False,
            },
            # {"extra_ancilla": True, "ancilla_topology": "bridge", "target_hamiltonian": "ising_h"},
            # Add more configs here for comparison
        ]

        #############################################################################################
        # ---------------------
        # LOADING CONFIGURATION
        # ---------------------
        #   - load_timestamp: Timestamp to load a previous run (ex. None, 2025-06-06__02-05-10").
        #       + For individual runs, it will load the models from the specified timestamp.
        #       + For multiple runs, it will move to the directory from the specified timestamp,
        #         and append the new configurations (if common init, it will first check the CFG matches).
        #
        #   - type_of_warm_start: Warm start type for loading models (only if load_timestamp != None).
        #       + "none": No warm start.
        #       + "all": Warm start all parameters, by a bit (strength).
        #       + "some": Warm start some parameters (strength), to completely random.
        #
        #   - warm_start_strength: Strength of warm start for generator (only if loading).
        #
        #############################################################################################
        self.load_timestamp: Optional[str] = (
            "2025-07-11__16-58-40_NEW_DATA_FILTERED_OPOSITE_NEW_ORDER"  # "2025-07-10__18-57-21"
        )
        self.type_of_warm_start: Literal["none", "all", "some"] = "none"
        self.warm_start_strength: Optional[float] = 0.1

        #############################################################################################
        # ----------------------
        # TRAINING CONFIGURATION
        # ----------------------
        #   - epochs: Number of training epochs (default: ~10)
        #
        #   - iterations_epoch: Number of iterations per epoch (default: ~100)
        #
        #   - save_fid_and_loss_every_x_iter: Saving fidelity and loss every x iterations (default: ~10)
        #
        #   - log_every_x_iter: Logging every x iterations (default: ~10)
        #           (needs to be a multiple of save_fid_and_loss_every_x_iter)
        #
        #   - max_fidelity: Stopping criterion for fidelity (default: ~0.99)
        #
        #   - steps_gen/dis: Discriminator and Generator update steps in each iter (1~5).
        #
        #############################################################################################
        self.epochs: int = 10
        self.iterations_epoch: int = 300
        self.save_fid_and_loss_every_x_iter: int = 1
        self.log_every_x_iter: int = 10  # This needs to be a multiple of save_fid_and_loss_every_x_iter
        self.max_fidelity: float = 0.99
        self.steps_gen: int = 1
        self.steps_dis: int = 1

        #############################################################################################
        # ---------------------
        # QUBITS CONFIGURATION
        # ---------------------
        #   - system_size: Number of qubits to study (excluding choi or ancilla), (default: 2-4)
        #
        #   - extra_ancilla: Whether to include an extra ancilla.
        #
        #   - ancilla_mode: How ancilla is handled, between gen to dis.
        #       + "pass": Pass the ancilla qubit to the discriminator, after passes through gen.
        #       + "project": Project the ancilla qubit to the |0> state after gen (doesn't arrive to dis).
        #       + "trace": Trace out the ancilla qubit after gen (doesn't arrive to dis).
        #
        #   - ancilla_project_norm: How to handle the ancilla norm after projection:
        #       + "re-norm": Re-normalize after project (losses norm info, easier train, less effective Ham).
        #       + "pass": Pass state with its norm after project (keeps norm info, harder train, more effective Ham).
        #
        #   - ancilla_topology: Topology for the ancilla connections:
        #           |-----------------|-------------------|---------------------|----------------------|
        #           |  "disconnected" |      "ansatz"     |       "bridge"      |        "total"       |
        #     |-----|-----------------|-------------------|---------------------|----------------------|
        #     | Q0: |  ───|     |───  |  ───|     |─────  |  ───|     |──■────  |  ───|     |──■────── |
        #     | Q1: |  ───|  G  |───  |  ───|  G  |─────  |  ───|  G  |──│────  |  ───|  G  |──│─■──── |
        #     | Q2: |  ───|     |───  |  ───|     |──x──  |  ───|     |──│─x──  |  ───|     |──│─│─■── |
        #     |     |                 |              │    |              │ │    |              │ │ │   |
        #     | A:  |  ────U...U────  |  ────U...U───■──  |  ────U...U───■─■──  |  ────U...U───■─■─■── |
        #     |     |                 |                   |                     |                      |
        #     |     |       or        |         or        |           or        |          or          |
        #     |     |                 |                   |                     |                      |
        #     |  M  |                 |     Q0──Q1──Q2    |      Q0──Q1──Q2     |      Q0──Q1──Q2      |
        #     |  A  |  Q0──Q1──Q2  A  |           "x"|    |      │     "x"│     |      │   │   │       |
        #     |  P  |                 |     A────────     |      A────────      |      A────────       |
        #     |-----|-----------------|-------------------|---------------------|----------------------|
        #
        #   - ancilla_connect_to: If ancilla_topology is "ansatz" or "bridge" connect to this qubit index
        #       (starting at 0). If None, then the ancilla is connected to the last qubit.
        #       (In the diagrams above, you would basically choose where that "x" connection goes in those)
        #
        #   - do_ancilla_1q_gates: Whether to include 1-qubit gates for the ancilla qubit.
        #       (The `U...U` gate in the previous diagrams).
        #
        #   - start_ancilla_gates_randomly: Whether to start the ancilla gates with random angles.
        #
        ###############################################################################################
        self.system_size: int = 3
        self.extra_ancilla: bool = False
        self.ancilla_mode: Optional[Literal["pass", "project", "trace"]] = "pass"
        self.ancilla_project_norm: Optional[Literal["re-norm", "pass"]] = "re-norm"
        self.ancilla_topology: Optional[Literal["disconnected", "ansatz", "bridge", "total", "fake"]] = "bridge"
        self.ancilla_connect_to: Optional[int] = None  # None means connected to last one, otherwise to the specified.
        self.do_ancilla_1q_gates: bool = False  # Whether to include 1-qubit gates for ancilla qubit.
        self.start_ancilla_gates_randomly: bool = True  # Whether to start ancilla gates with random angles.

        #############################################################################################
        # -----------------------
        # GENERATOR CONFIGURATION
        # -----------------------
        #   - gen_layers: Number of layers in the generator ansatz (default: ~4)
        #
        #   - gen_ansatz: Ansatz type for generator:
        #       + "XX_YY_ZZ_Z": 2 body X, 2 body Y, 2 body Z and 1 body Z terms.
        #       + "ZZ_X_Z": 2 body Z, 1 body X and 1 body Z terms.
        #
        #############################################################################################
        self.gen_layers: int = 3  # 2, 3, 5, 10, 20 ...
        self.gen_ansatz: Literal["XX_YY_ZZ_Z", "ZZ_X_Z"] = "ZZ_X_Z"

        #############################################################################################
        # ---------------------
        # TARGET CONFIGURATION
        # ---------------------
        #   - target_hamiltonian: Target Hamiltonian type:
        #       + "cluster_h": Cluster Hamiltonian (default).
        #       + "rotated_surface_h": Rotated surface code (only for squared sizes: 4, 9, 16...).
        #       + "ising_h": Ising Hamiltonian.
        #       + "custom_h": Custom Hamiltonian terms.
        #
        #   - custom_hamiltonian_terms: Custom Hamiltonian terms (only apply if target_hamiltonian is "custom_h").
        #       + "I", "X", "Y", "Z", "XX", "XZ", "ZZ", "ZZZ", "ZZZZ", "XZX", "XXXX": Available custom Hamiltonian terms.
        #
        #############################################################################################
        self.target_hamiltonian: Literal["cluster_h", "rotated_surface_h", "ising_h", "custom_h"] = "custom_h"
        self.custom_hamiltonian_terms: Optional[list[str]] = ["ZZZ"]  # "I", "X", "Y", "Z", "XX", "XZ", "ZZZ", ...
        self.custom_hamiltonian_strengths: Optional[list[float]] = [1.0]  # Strengths for the above terms.

        #############################################################################################
        # -----------------------------------
        # MOMENTUM OPTIMIZATION CONFIGURATION
        # -----------------------------------
        #   - l_rate: Learning rate for optimizers (default: 0.01)
        #   - momentum_coeff: Momentum coefficient for optimizers (default: 0.9)
        #
        #############################################################################################
        self.l_rate: float = 0.01
        self.momentum_coeff: float = 0.9

        #############################################################################################
        # ------------------------------------
        # HYPERPARAMETERS for Wasserstein Cost
        # ------------------------------------
        #  - lamb, s, cst1, cst2, cst3: Constants for Wasserstein cost and gradient.
        #
        #############################################################################################
        self.lamb = float(10)
        self.s = np.exp(-1 / (2 * self.lamb)) - 1
        self.cst1 = (self.s / 2 + 1) ** 2
        self.cst2 = (self.s / 2) * (self.s / 2 + 1)
        self.cst3 = (self.s / 2) ** 2

        #############################################################################################
        # ----------------------------------
        # SAVING AND LOGGING CONFIGURATION
        # ---------------------------------
        #   - several paths for saving outputs.
        #
        #############################################################################################
        # Datetime for current run - initialized once
        self.run_timestamp: str = datetime.now().strftime("%Y-%m-%d__%H-%M-%S")
        self.base_data_path: str = f"./generated_data/{self.run_timestamp}"
        # File path settings (dynamic based on run_timestamp and system_size)
        self.set_results_paths()
        self.__post_init_checks__()

    def __post_init_checks__(self) -> None:
        if self.log_every_x_iter % self.save_fid_and_loss_every_x_iter != 0:
            raise ValueError("log_every_x_iter must be a multiple of save_fid_and_loss_every_x_iter.")

    def set_results_paths(self) -> None:
        """Set the paths for saving results based on the base data path."""
        self.figure_path: str = f"{self.base_data_path}/figures"
        self.model_gen_path: str = f"{self.base_data_path}/saved_model/model-gen(hs).pkl"
        self.model_dis_path: str = f"{self.base_data_path}/saved_model/model-dis(hs).pkl"
        self.log_path: str = f"{self.base_data_path}/logs/log.txt"
        self.fid_loss_path: str = f"{self.base_data_path}/fidelities/log_fidelity_loss.txt"
        self.gen_final_params_path: str = f"{self.base_data_path}/gen_final_params/gen_final_params.txt"

    def show_data(self) -> str:
        """Return a dictionary with the current configuration data."""
        return (
            "================================================== \n"
            f"run_timestamp: {self.run_timestamp},\n"
            "----------------------------------------------\n"
            f"load_timestamp: {self.load_timestamp},\n"
            f"type_of_warm_start: {self.type_of_warm_start},\n"
            f"warm_start_strength: {self.warm_start_strength},\n"
            "----------------------------------------------\n"
            f"system_size: {self.system_size},\n"
            f"extra_ancilla: {self.extra_ancilla},\n"
            f"ancilla_mode: {self.ancilla_mode},\n"
            f"ancilla_project_norm: {self.ancilla_project_norm},\n"
            f"ancilla_topology: {self.ancilla_topology},\n"
            f"do_ancilla_1q_gates: {self.do_ancilla_1q_gates},\n"
            f"ancilla_connect_to: {self.ancilla_connect_to},\n"
            # f"start_ancilla_gates_randomly: {self.start_ancilla_gates_randomly},\n"
            "----------------------------------------------\n"
            f"gen_layers: {self.gen_layers},\n"
            f"gen_ansatz: {self.gen_ansatz},\n"
            "----------------------------------------------\n"
            f"target_hamiltonian: {self.target_hamiltonian},\n"
            f"custom_hamiltonian_terms: {self.custom_hamiltonian_terms},\n"
            f"custom_hamiltonian_strengths: {self.custom_hamiltonian_strengths},\n"
            "----------------------------------------------\n"
            f"epochs: {self.epochs},\n"
            f"iterations_epoch: {self.iterations_epoch},\n"
            f"log_every_x_iter: {self.log_every_x_iter},\n"
            f"save_fid_and_loss_every_x_iter: {self.save_fid_and_loss_every_x_iter},\n"
            f"max_fidelity: {self.max_fidelity},\n"
            f"steps_gen: {self.steps_gen},\n"
            f"steps_dis: {self.steps_dis},\n"
            "----------------------------------------------\n"
            f"l_rate: {self.l_rate},\n"
            f"momentum_coeff: {self.momentum_coeff},\n"
            "================================================== \n"
        )


####################################################################
# Global instance of the Configuration class
####################################################################
CFG = Config()


#############################################################################################
# -----------------------------------
# TEST CONFIGURATIONS
# -----------------------------------
#   Contains a list of dictionaries with different configurations
#   to run in a row, executing while executing the tests with pytest.
#
#############################################################################################
test_configurations = [
    # Testing Custom Hamiltonian ZZZ
    {
        "system_size": 2,
        "extra_ancilla": False,
        "epochs": 1,
        "iterations_epoch": 3,
        "gen_layers": 1,
        "gen_ansatz": "XX_YY_ZZ_Z",
        "target_hamiltonian": "custom_h",
        "custom_hamiltonian_terms": ["ZZZ", "ZZ", "XX", "XZ"],
        "label_suffix": "c1_2q_1l_noanc_XXYYZZZ_CustomH_ZZZ",
    },
    # Testing extra ancilla with different modes and topologies
    {
        "system_size": 2,
        "extra_ancilla": True,
        "ancilla_mode": "pass",
        "ancilla_topology": "disconnected",
        "epochs": 1,
        "iterations_epoch": 3,
        "gen_layers": 1,
        "gen_ansatz": "ZZ_X_Z",
        "target_hamiltonian": "cluster_h",
        "label_suffix": "c2_2q_1l_anc_pass_ZZXZ_ClusterH",
    },
    {
        "system_size": 2,
        "extra_ancilla": True,
        "ancilla_mode": "project",
        "ancilla_topology": "disconnected",
        "epochs": 2,
        "iterations_epoch": 2,
        "gen_layers": 2,
        "gen_ansatz": "XX_YY_ZZ_Z",
        "target_hamiltonian": "ising_h",
        "label_suffix": "c3_2q_2l_anc_project_XXYYZZZ_ClusterH",
    },
    {
        "system_size": 3,
        "extra_ancilla": True,
        "ancilla_mode": "trace",
        "ancilla_topology": "ansatz",
        "epochs": 1,
        "iterations_epoch": 3,
        "gen_layers": 1,
        "gen_ansatz": "ZZ_X_Z",
        "target_hamiltonian": "cluster_h",
        "label_suffix": "c4_3q_1l_anc_trace_ZZXZ_ClusterH",
    },
    {
        "system_size": 2,
        "extra_ancilla": True,
        "ancilla_mode": "pass",
        "ancilla_topology": "bridge",
        "epochs": 1,
        "iterations_epoch": 3,
        "gen_layers": 1,
        "gen_ansatz": "ZZ_X_Z",
        "target_hamiltonian": "cluster_h",
        "label_suffix": "c5_2q_1l_anc_pass_total_ZZXZ_ClusterH",
    },
    # Testing rotated surface code Hamiltonian
    {
        "system_size": 4,
        "extra_ancilla": True,
        "ancilla_mode": "project",
        "ancilla_topology": "total",
        "epochs": 1,
        "iterations_epoch": 3,
        "gen_layers": 1,
        "gen_ansatz": "ZZ_X_Z",
        "target_hamiltonian": "rotated_surface_h",
        "label_suffix": "c6_2q_1l_anc_project_total_ZZXZ_RotatedSurfaceH",
    },
    # Testing model loading:
    {
        "system_size": 2,
        "extra_ancilla": False,
        "load_timestamp": "2025-06-10__00-53-18",
        "type_of_warm_start": "none",
        "warm_start_strength": 0.1,
        "epochs": 1,
        "iterations_epoch": 3,
        "gen_layers": 1,
        "gen_ansatz": "XX_YY_ZZ_Z",
        "target_hamiltonian": "cluster_h",
        "label_suffix": "c7_2q_noanc_load_warmstart_XXYYZZZ_ClusterH",
    },
    # Testing model loading with warm start:
    {
        "system_size": 2,
        "extra_ancilla": False,
        "load_timestamp": "2025-06-10__00-53-18",
        "type_of_warm_start": "all",
        "warm_start_strength": 0.1,
        "epochs": 1,
        "iterations_epoch": 3,
        "gen_layers": 1,
        "gen_ansatz": "XX_YY_ZZ_Z",
        "target_hamiltonian": "cluster_h",
        "label_suffix": "c8_2q_noanc_load_warmstart_all_XXYYZZZ_ClusterH",
    },
    {
        "system_size": 2,
        "extra_ancilla": True,
        "ancilla_mode": "pass",
        "ancilla_topology": "ansatz",
        "load_timestamp": "2025-06-10__00-53-18",
        "type_of_warm_start": "some",
        "warm_start_strength": 0.1,
        "epochs": 1,
        "iterations_epoch": 3,
        "gen_layers": 1,
        "gen_ansatz": "XX_YY_ZZ_Z",
        "target_hamiltonian": "cluster_h",
        "label_suffix": "c9_2q_anc_pass_load_warmstart_some_XXYYZZZ_ClusterH",
    },
    # Add more configurations as needed
]<|MERGE_RESOLUTION|>--- conflicted
+++ resolved
@@ -54,13 +54,8 @@
         self.run_multiple_experiments: bool = True
         self.common_initial_plateaus: bool = True
         # If common_initial_plateaus == true:
-<<<<<<< HEAD
         self.N_initial_plateaus: int = 100
         self.N_reps_each_init_plateau: int = 1
-=======
-        self.N_initial_plateaus: int = 20
-        self.N_reps_each_init_plateau: int = 15
->>>>>>> d00d835e
         # If common_initial_plateaus == false:
         self.N_reps_if_from_scratch: int = 50
 
@@ -68,7 +63,6 @@
             {
                 "extra_ancilla": True,
                 "ancilla_mode": "pass",
-<<<<<<< HEAD
                 "ancilla_topology": "bridge",
                 "start_ancilla_gates_randomly": False,
             },
@@ -77,23 +71,11 @@
                 "ancilla_mode": "pass",
                 "ancilla_topology": "bridge",
                 "start_ancilla_gates_randomly": True,
-=======
-                "ancilla_topology": "total",
-                "ancilla_connect_to": None,
-                "do_ancilla_1q_gates": True,
-                "start_ancilla_gates_randomly": False,
->>>>>>> d00d835e
             },
             {
                 "extra_ancilla": True,
                 "ancilla_mode": "pass",
-<<<<<<< HEAD
                 "ancilla_topology": "total",
-=======
-                "ancilla_topology": "bridge",
-                "ancilla_connect_to": None,
-                "do_ancilla_1q_gates": True,
->>>>>>> d00d835e
                 "start_ancilla_gates_randomly": False,
             },
             # {"extra_ancilla": True, "ancilla_topology": "bridge", "target_hamiltonian": "ising_h"},
