--- conflicted
+++ resolved
@@ -88,15 +88,9 @@
     ################################################################
     # Change results directory to MULTIPLE RUNS:
     ################################################################
-<<<<<<< HEAD
-    base_path = f"./generated_data/MULTIPLE_RUNS/{config.run_timestamp}"
+    base_path = f"./generated_data/{config.run_timestamp}"
     config.base_data_path = base_path
     config.set_results_paths()
-=======
-    base_path = f"./generated_data/{CFG.run_timestamp}"
-    CFG.base_data_path = base_path
-    CFG.set_results_paths()
->>>>>>> 941afed9
 
     # First log message:
     if config.load_timestamp is not None:
@@ -128,16 +122,8 @@
             max_fidelity=config.max_fidelity,
             common_initial_plateaus=config.common_initial_plateaus,
         )
-<<<<<<< HEAD
         print_and_log("\nAll multiple training runs completed.\n", config.log_path)
-        print_and_log(
-            "\nAnalysis plots (recurrence vs max fidelity, averages, and success rates) generated.\n", config.log_path
-        )
-=======
-        print_and_log("\nAll multiple training runs completed.\n", CFG.log_path)
-        print_and_log("\nAnalysis plots (recurrence vs max fidelity, averages, and success rates) generated.\n", CFG.log_path)
->>>>>>> 941afed9
-
+        print_and_log("\nAnalysis plots (recurrence vs max fidelity, averages, and success rates) generated.\n", config.log_path)
     ##############################################################
     # Handle exceptions during the training run
     ##############################################################
@@ -156,11 +142,7 @@
 
 def _check_for_previous_multiple_runs(config=CFG):
     # Check config compatibility
-<<<<<<< HEAD
-    prev_log_path = f"./generated_data/MULTIPLE_RUNS/{config.load_timestamp}/initial_plateau_1/logs/log.txt"
-=======
-    prev_log_path = f"./generated_data/{CFG.load_timestamp}/initial_plateau_1/logs/log.txt"
->>>>>>> 941afed9
+    prev_log_path = f"./generated_data/{config.load_timestamp}/initial_plateau_1/logs/log.txt"
     if not os.path.exists(prev_log_path):
         raise RuntimeError(f"Previous run log not found: {prev_log_path}")
     with open(prev_log_path, "r") as f:
@@ -185,36 +167,21 @@
     """
     n_reps = getattr(CFG, "N_reps_if_from_scratch", 1)
 
-<<<<<<< HEAD
-    # Find the last run index if loading previous MULTIPLE_RUNS
+    # Find the last run index if loading previous multiple runs
     last_idx = 0 if config.load_timestamp is None else get_last_experiment_idx(base_path, common_initial_plateaus=False)
     config.load_timestamp = None  # Clear load_timestamp after using it
-=======
-    # Find the last run index if loading previous multiple runs
-    last_idx = 0 if CFG.load_timestamp is None else get_last_experiment_idx(base_path, common_initial_plateaus=False)
-    CFG.load_timestamp = None  # Clear load_timestamp after using it
->>>>>>> 941afed9
 
     for run_idx, config_dict in enumerate(config.reps_new_config, 1):
         new_run_idx = last_idx + run_idx
         for key, value in config_dict.items():
             setattr(CFG, key, value)
         for rep in range(n_reps):
-<<<<<<< HEAD
-            out_dir = f"{base_path}/experiment{new_run_idx}/{rep+1}"
+            out_dir = f"{base_path}/experiment{new_run_idx}/{rep + 1}"
             config.base_data_path = out_dir
             config.set_results_paths()
-            print_and_log_with_headers(f"\nExperiment {new_run_idx}, repetition {rep+1}/{n_reps}", config.log_path)
+            print_and_log_with_headers(f"\nExperiment {new_run_idx}, repetition {rep + 1}/{n_reps}", config.log_path)
             Training().run()
-            print_and_log(f"\nExperiment {new_run_idx}, repetition {rep+1} completed.\n", config.log_path)
-=======
-            out_dir = f"{base_path}/experiment{new_run_idx}/{rep + 1}"
-            CFG.base_data_path = out_dir
-            CFG.set_results_paths()
-            print_and_log_with_headers(f"\nExperiment {new_run_idx}, repetition {rep + 1}/{n_reps}", CFG.log_path)
-            Training().run()
-            print_and_log(f"\nExperiment {new_run_idx}, repetition {rep + 1} completed.\n", CFG.log_path)
->>>>>>> 941afed9
+            print_and_log(f"\nExperiment {new_run_idx}, repetition {rep + 1} completed.\n", config.log_path)
 
 
 #############################################################################
@@ -235,13 +202,8 @@
     N_initial_plateaus = getattr(CFG, "N_initial_plateaus", 1)
     N_reps_each_init_plateau = getattr(CFG, "N_reps_each_init_plateau", 1)
 
-<<<<<<< HEAD
-    # Find the last run index if loading previous MULTIPLE_RUNS
+    # Find the last run index if loading previous multiple runs
     last_idx = 0 if config.load_timestamp is None else get_last_experiment_idx(base_path, common_initial_plateaus=True)
-=======
-    # Find the last run index if loading previous multiple runs
-    last_idx = 0 if CFG.load_timestamp is None else get_last_experiment_idx(base_path, common_initial_plateaus=True)
->>>>>>> 941afed9
 
     #############################################################
     # Run initial plateaus
@@ -286,17 +248,9 @@
         # Set path for initial plateau (use attempt index for uniqueness)
         exp_dir = f"{base_path}/initial_plateau_{kept + 1}"
         temp_dir = f"{base_path}/initial_plateau_attempt_{attempt}"
-<<<<<<< HEAD
         config.base_data_path = temp_dir
         config.set_results_paths()
-        print_and_log_with_headers(
-            f"\nInitial Plateau Attempt {attempt} (kept {kept+1}/{N_initial_plateaus})", config.log_path
-        )
-=======
-        CFG.base_data_path = temp_dir
-        CFG.set_results_paths()
-        print_and_log_with_headers(f"\nInitial Plateau Attempt {attempt} (kept {kept + 1}/{N_initial_plateaus})", CFG.log_path)
->>>>>>> 941afed9
+        print_and_log_with_headers(f"\nInitial Plateau Attempt {attempt} (kept {kept + 1}/{N_initial_plateaus})", config.log_path)
         Training().run()
         print_and_log(f"\nInitial Plateau Attempt {attempt} completed. Checking fidelity...\n", config.log_path)
         # Check final fidelity
@@ -327,13 +281,7 @@
     print_and_log(f"\nFinished collecting {N_initial_plateaus} initial plateaus below threshold.\n", config.log_path)
 
 
-<<<<<<< HEAD
-def _run_repeated_experiments(
-    N_initial_plateaus: int, N_reps_each_init_plateau: int, base_path: str, changed_or_control: str, config=CFG
-):
-=======
-def _run_repeated_experiments(N_initial_plateaus: int, N_reps_each_init_plateau: int, base_path: str, changed_or_control: str):
->>>>>>> 941afed9
+def _run_repeated_experiments(N_initial_plateaus: int, N_reps_each_init_plateau: int, base_path: str, changed_or_control: str, config=CFG):
     # changed_or_control can now be 'control' or 'changed_runX'
     is_changed = changed_or_control.startswith("changed_run")
     run_idx = None
@@ -350,35 +298,18 @@
         elif is_changed:
             out_dir = f"{base_path}/initial_plateau_{i + 1}/repeated_changed_run{run_idx}/{rep + 1}"
         else:
-<<<<<<< HEAD
-            raise ValueError(
-                f"Invalid value for changed_or_control: {changed_or_control} (!= 'control', 'changed_runX')."
-            )
-        config.load_timestamp = f"MULTIPLE_RUNS/{config.run_timestamp}/initial_plateau_{i+1}"
+            raise ValueError(f"Invalid value for changed_or_control: {changed_or_control} (!= 'control', 'changed_runX').")
+        config.load_timestamp = f"{config.run_timestamp}/initial_plateau_{i + 1}"
         config.base_data_path = out_dir
         config.set_results_paths()
         print_and_log_with_headers(
-            f"\nRepeated Experiments {changed_or_control} {rep+1}/{N_reps_each_init_plateau} for Initial Plateau {i+1}",
+            f"\nRepeated Experiments {changed_or_control} {rep + 1}/{N_reps_each_init_plateau} for Initial Plateau {i + 1}",
             config.log_path,
-        )
-        Training().run()
-        print_and_log(
-            f"\nRepeated Experiment {changed_or_control} {rep+1} for Initial Plateau {i+1} completed.\n",
-            config.log_path,
-=======
-            raise ValueError(f"Invalid value for changed_or_control: {changed_or_control} (!= 'control', 'changed_runX').")
-        CFG.load_timestamp = f"{CFG.run_timestamp}/initial_plateau_{i + 1}"
-        CFG.base_data_path = out_dir
-        CFG.set_results_paths()
-        print_and_log_with_headers(
-            f"\nRepeated Experiments {changed_or_control} {rep + 1}/{N_reps_each_init_plateau} for Initial Plateau {i + 1}",
-            CFG.log_path,
         )
         Training().run()
         print_and_log(
             f"\nRepeated Experiment {changed_or_control} {rep + 1} for Initial Plateau {i + 1} completed.\n",
-            CFG.log_path,
->>>>>>> 941afed9
+            config.log_path,
         )
 
 
@@ -395,15 +326,10 @@
 
     all_passed = True
     for i, config_params in enumerate(test_configurations):
-<<<<<<< HEAD
-        test_header_msg = f"\n{'=' * 60}\nRunning Test Configuration {i + 1}/{len(test_configurations)}: {config_params['label_suffix']}\n{'-' * 60}\n"
-        print_and_log(test_header_msg, config.log_path)  # Also log to file
-=======
         test_header_msg = (
             f"\n{'=' * 60}\nRunning Test Configuration {i + 1}/{len(test_configurations)}: {config_params['label_suffix']}\n{'-' * 60}\n"
         )
-        print_and_log(test_header_msg, CFG.log_path)  # Also log to file
->>>>>>> 941afed9
+        print_and_log(test_header_msg, config.log_path)  # Also log to file
 
         ##############################################################
         # Set config for the current test run
@@ -423,15 +349,10 @@
             ##############################################################
             training_instance = Training()
             training_instance.run()
-<<<<<<< HEAD
-            success_msg = f"\n{'-' * 60}\nTest Configuration {i + 1} ({config_params['label_suffix']}) COMPLETED SUCCESSFULLY.\n{'=' * 60}\n"
-            print_and_log(success_msg, config.log_path)
-=======
             success_msg = (
                 f"\n{'-' * 60}\nTest Configuration {i + 1} ({config_params['label_suffix']}) COMPLETED SUCCESSFULLY.\n{'=' * 60}\n"
             )
-            print_and_log(success_msg, CFG.log_path)
->>>>>>> 941afed9
+            print_and_log(success_msg, config.log_path)
 
         except Exception as e:  # noqa: BLE001
             ##############################################################
