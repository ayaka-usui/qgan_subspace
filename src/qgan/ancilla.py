# Copyright 2025 GIQ, Universitat Autònoma de Barcelona
#
# Licensed under the Apache License, Version 2.0 (the "License");
# you may not use this file except in compliance with the License.
# You may obtain a copy of the License at
#
#     http://www.apache.org/licenses/LICENSE-2.0
#
# Unless required by applicable law or agreed to in writing, software
# distributed under the License is distributed on an "AS IS" BASIS,
# WITHOUT WARRANTIES OR CONDITIONS OF ANY KIND, either express or implied.
# See the License for the specific language governing permissions and
# limitations under the License.
"""Ancilla post-processing tools."""

import math

import numpy as np

from config import CFG


<<<<<<< HEAD
# TODO: Add a test to cover that this projects correct subspace (last qubit is |0>).
def project_ancilla_zero(state: np.ndarray) -> tuple[np.ndarray, float]:
=======
def get_max_entangled_state_with_ancilla_if_needed(size: int) -> np.ndarray:
    """Get the maximally entangled state for the system size (With Ancilla if needed).

    Args:
        size (int): the size of the system.

    Returns:
        np.ndarray: the maximally entangled state.
    """
    # Generate the maximally entangled state for the system size
    state = np.zeros(2 ** (2 * size), dtype=complex)
    dim_register = 2**size
    for i in range(dim_register):
        state[i * dim_register + i] = 1.0
    state /= np.sqrt(dim_register)

    # Add ancilla qubit at the end, if needed
    if CFG.extra_ancilla:
        state = np.kron(state, np.array([1, 0], dtype=complex))  # Ancilla in |0>
    return np.asmatrix(state).T


def project_ancilla_zero(state: np.ndarray, renormalize: bool = True) -> tuple[np.ndarray, float]:
>>>>>>> dd36c373
    """Project the last qubit onto |0> and renormalize. Assumes state is a column vector.

    Args:
        state (np.ndarray): The quantum state vector to project.
        renormalize (bool): Whether to renormalize the projected state.

    Returns:
        np.ndarray: The projected state vector, normalized, with the ancilla qubit removed.
        float: The probability of the ancilla being in state |0>.
    """
    state = np.asarray(state).flatten()

    # Remove the ancilla qubit: keep only even indices:
    projected = state[::2]

    # Compute the norm of the projected state:
    norm = np.linalg.norm(projected)

    if math.isnan(norm):
        raise ValueError("Norm is NaN, check the input state.")

    if norm == 0:  # Return the system part (without ancilla) as zeros
        return np.zeros((2 ** (CFG.system_size * 2), 1)), 0.0

<<<<<<< HEAD
    # Renormalize if needed:
    if CFG.ancilla_project_norm:
        projected = projected / norm
    elif CFG.ancilla_project_norm in ["pass", "penalize"]:
        pass
    else:
        raise ValueError(f"Unknown ancilla_project_norm: {CFG.ancilla_project_norm}")
=======
    # Renormalize
    if renormalize:
        projected = projected / norm
    return np.asmatrix(projected.reshape(-1, 1)), norm**2
>>>>>>> dd36c373

    return projected.reshape(-1, 1), norm**2

<<<<<<< HEAD

# TODO: Think better what to do with this function... (how to use it)
# Right now, maybe its a cool way to codify if passing the "norm" or not.
=======
# TODO: Think better what to do with this function... (how to use it)
>>>>>>> dd36c373
def trace_out_ancilla(state: np.ndarray) -> np.ndarray:
    """Trace out the last qubit and return a sampled pure state from the reduced density matrix.

    Args:
        state (np.ndarray): The quantum state vector to trace out the ancilla.

    Returns:
        np.ndarray: The sampled pure state after tracing out the ancilla.
    """
    # state: (2**num_qubits, 1)
    state = np.asarray(state).flatten()
    # Reshape to (2**(n-1), 2) for last qubit
    state = state.reshape(-1, 2)
    # Compute reduced density matrix by tracing out last qubit
    rho_reduced = np.zeros((state.shape[0], state.shape[0]), dtype=complex)
    for i in range(2):
        rho_reduced += np.dot(state[:, i : i + 1], state[:, i : i + 1].conj().T)
    # Sample a pure state from the reduced density matrix
    eigvals, eigvecs = np.linalg.eigh(rho_reduced)
    eigvals = np.maximum(eigvals, 0)
    eigvals = eigvals / np.sum(eigvals)
    idx = np.random.choice(len(eigvals), p=eigvals)
    sampled_state = eigvecs[:, idx]
    return np.asmatrix(sampled_state.reshape(-1, 1))


def get_final_gen_state_for_discriminator(total_output_state: np.ndarray) -> np.ndarray:
    """Modifies the gen state to be passed to the discriminator, according to ancilla_mode.

    Args:
        total_output_state (np.ndarray): The output state from the generator.

    Returns:
        np.ndarray: The final state to be passed to the discriminator.
    """
    norm = None
    total_final_state = total_output_state
    if CFG.extra_ancilla:
        if CFG.ancilla_mode == "pass":
            # Pass ancilla to discriminator (current behavior)
            return total_final_state
        if CFG.ancilla_mode == "project":
<<<<<<< HEAD
            projected, norm = project_ancilla_zero(total_final_state)
            return np.matrix(projected)
=======
            projected, prob = project_ancilla_zero(total_final_state)
            return projected
>>>>>>> dd36c373
        if CFG.ancilla_mode == "trace":
            return trace_out_ancilla(total_final_state)
        raise ValueError(f"Unknown ancilla_mode: {CFG.ancilla_mode}")
    return total_final_state, norm


def get_final_target_state_for_discriminator(total_output_state: np.ndarray) -> np.ndarray:
    """Modifies the target state to be passed to the discriminator, according to ancilla_mode.

    Args:
        total_output_state (np.ndarray): The output state from the target.

    Returns:
        np.ndarray: The final state to be passed to the discriminator.
    """
    total_final_state = total_output_state
    if CFG.extra_ancilla:
        if CFG.ancilla_mode == "pass":
            # Pass ancilla to discriminator (current behavior)
            return total_final_state
        if CFG.ancilla_mode in ["project", "trace"]:
            state, prob = project_ancilla_zero(total_final_state, renormalize=False)
            return state
            # Return only the system part (project ancilla to zero)
            # No need to renorm or trace, as Ancilla is not used in Target, and total state should be T x |0>.
        raise ValueError(f"Unknown ancilla_mode: {CFG.ancilla_mode}")
    return total_final_state<|MERGE_RESOLUTION|>--- conflicted
+++ resolved
@@ -20,10 +20,6 @@
 from config import CFG
 
 
-<<<<<<< HEAD
-# TODO: Add a test to cover that this projects correct subspace (last qubit is |0>).
-def project_ancilla_zero(state: np.ndarray) -> tuple[np.ndarray, float]:
-=======
 def get_max_entangled_state_with_ancilla_if_needed(size: int) -> np.ndarray:
     """Get the maximally entangled state for the system size (With Ancilla if needed).
 
@@ -47,7 +43,6 @@
 
 
 def project_ancilla_zero(state: np.ndarray, renormalize: bool = True) -> tuple[np.ndarray, float]:
->>>>>>> dd36c373
     """Project the last qubit onto |0> and renormalize. Assumes state is a column vector.
 
     Args:
@@ -72,30 +67,20 @@
     if norm == 0:  # Return the system part (without ancilla) as zeros
         return np.zeros((2 ** (CFG.system_size * 2), 1)), 0.0
 
-<<<<<<< HEAD
     # Renormalize if needed:
-    if CFG.ancilla_project_norm:
-        projected = projected / norm
-    elif CFG.ancilla_project_norm in ["pass", "penalize"]:
-        pass
-    else:
-        raise ValueError(f"Unknown ancilla_project_norm: {CFG.ancilla_project_norm}")
-=======
-    # Renormalize
     if renormalize:
-        projected = projected / norm
+        if CFG.ancilla_project_norm in ["remove", "penalize"]:
+            projected = projected / norm
+        elif CFG.ancilla_project_norm == "pass":
+            pass
+        else:
+            raise ValueError(f"Unknown ancilla_project_norm: {CFG.ancilla_project_norm}")
+
     return np.asmatrix(projected.reshape(-1, 1)), norm**2
->>>>>>> dd36c373
 
-    return projected.reshape(-1, 1), norm**2
-
-<<<<<<< HEAD
 
 # TODO: Think better what to do with this function... (how to use it)
 # Right now, maybe its a cool way to codify if passing the "norm" or not.
-=======
-# TODO: Think better what to do with this function... (how to use it)
->>>>>>> dd36c373
 def trace_out_ancilla(state: np.ndarray) -> np.ndarray:
     """Trace out the last qubit and return a sampled pure state from the reduced density matrix.
 
@@ -138,13 +123,8 @@
             # Pass ancilla to discriminator (current behavior)
             return total_final_state
         if CFG.ancilla_mode == "project":
-<<<<<<< HEAD
             projected, norm = project_ancilla_zero(total_final_state)
-            return np.matrix(projected)
-=======
-            projected, prob = project_ancilla_zero(total_final_state)
             return projected
->>>>>>> dd36c373
         if CFG.ancilla_mode == "trace":
             return trace_out_ancilla(total_final_state)
         raise ValueError(f"Unknown ancilla_mode: {CFG.ancilla_mode}")
