# Copyright 2025 GIQ, Universitat Autònoma de Barcelona
#
# Licensed under the Apache License, Version 2.0 (the "License");
# you may not use this file except in compliance with the License.
# You may obtain a copy of the License at
#
#     http://www.apache.org/licenses/LICENSE-2.0
#
# Unless required by applicable law or agreed to in writing, software
# distributed under the License is distributed on an "AS IS" BASIS,
# WITHOUT WARRANTIES OR CONDITIONS OF ANY KIND, either express or implied.
# See the License for the specific language governing permissions and
# limitations under the License.
"""Discriminator module implemented in PyTorch."""

import torch
import torch.nn as nn
from config import CFG
from tools.qobjects.qgates import I, X, Y, Z, device, COMPLEX_TYPE

class Discriminator(nn.Module):
    """
    Discriminator class for the Quantum GAN, implemented as a PyTorch Module.
    The parameters alpha and beta are learned automatically via AutoGrad.
    """
    def __init__(self, config = CFG):
        super().__init__()
        self.config = config
        # Determine the size of the Hilbert space the discriminator acts on
        self.size: int = self.config.system_size * 2 + (1 if self.config.extra_ancilla and self.config.ancilla_mode == "pass" else 0)
        
        # Store a list of Hermitian operators (Pauli matrices)
        self.herm: list[torch.Tensor] = [I, X, Y, Z]

        # Define alpha and beta as trainable parameters
        # They are initialized with random values between -1 and 1
        alpha_init = torch.empty(self.size, len(self.herm)).uniform_(-1, 1)
        beta_init = torch.empty(self.size, len(self.herm)).uniform_(-1, 1)
        self.alpha = nn.Parameter(alpha_init)
        self.beta = nn.Parameter(beta_init)
        
        # Store config for compatibility checks during model loading
        self.target_size: int = self.config.system_size
        self.target_hamiltonian: str = self.config.target_hamiltonian
        self.ancilla_mode: str = self.config.ancilla_mode

    def forward(self) -> tuple[torch.Tensor, torch.Tensor]:
        """
        Constructs the psi and phi matrices from the alpha and beta parameters.
        This defines the forward pass of the discriminator model.
        """
        device = self.alpha.device
        psi = torch.tensor([[1.+0.j]], dtype=COMPLEX_TYPE, device=device)
        phi = torch.tensor([[1.+0.j]], dtype=COMPLEX_TYPE, device=device)

        for i in range(self.size):
            # Sum of Pauli matrices scaled by alpha/beta coefficients for the i-th qubit
            psi_i = sum(self.alpha[i, j] * self.herm[j] for j in range(len(self.herm)))
            phi_i = sum(self.beta[i, j] * self.herm[j] for j in range(len(self.herm)))
            
            # Build the full psi and phi matrices via Kronecker product
            psi = torch.kron(psi, psi_i)
            phi = torch.kron(phi, phi_i)
            
        return psi, phi

    def get_dis_matrices_rep(self) -> tuple[torch.Tensor, torch.Tensor, torch.Tensor, torch.Tensor]:
        """
<<<<<<< HEAD
        Computes the matrices A and B from psi and phi. These are used in the cost function.
        """
        psi, phi = self.forward()
        
        # lamb is a hyperparameter from the config
        lamb = self.config.lamb
        
        # A = expm(-1/lamb * phi)
        A = torch.matrix_exp((-1.0 / lamb) * phi)
        # B = expm(1/lamb * psi)
        B = torch.matrix_exp((1.0 / lamb) * psi)

        return A, B, psi, phi
        
    def load_model_params(self, file_path: str):
        """Loads discriminator parameters from a saved state_dict."""
        try:
            # Load the entire saved dictionary, which includes config
            saved_data = torch.load(file_path, map_location=device)
            saved_config = saved_data.get('config', {})
            
            # --- Perform compatibility checks ---
            if saved_config.get('target_size') != self.target_size:
                raise ValueError("Incompatible target size.")
            if saved_config.get('target_hamiltonian') != self.target_hamiltonian:
                raise ValueError("Incompatible target Hamiltonian.")
            if saved_config.get('ancilla_mode') != self.ancilla_mode:
                raise ValueError("Incompatible ancilla mode.")

            self.load_state_dict(saved_data['model_state_dict'])
            print(f"Discriminator parameters loaded successfully from {file_path}")

        except Exception as e:
            print(f"ERROR: Could not load discriminator model: {e}")

    def save_model_params(self, file_path: str):
        """Saves discriminator parameters and config to a file."""
        save_data = {
            'model_state_dict': self.state_dict(),
            'config': {
                'target_size': self.target_size,
                'target_hamiltonian': self.target_hamiltonian,
                'ancilla_mode': self.ancilla_mode,
            }
        }
        torch.save(save_data, file_path)
        print(f"Discriminator model saved to {file_path}")
=======
        Load discriminator parameters (alpha, beta) from a saved model, if compatible.

        Doesn't load the respective optimizer momentum. They are reset upon loading.

        If the saved model has one less qubit (no ancilla), load only the matching parameters.

        WARNING: Only load trusted pickle files! Untrusted files may be insecure.

        Args:
            file_path (str): Path to the saved discriminator model file.

        Returns:
            bool: True if the model was loaded successfully and is compatible, False otherwise.
        """
        ######################################################################
        # Check if the file exists and is a valid pickle file
        ########################################################################
        if not os.path.exists(file_path):
            print_and_log("Discriminator model file not found\n", CFG.log_path)
            return False
        try:
            with open(file_path, "rb") as f:
                saved_dis: Discriminator = pickle.load(f)
        except (OSError, pickle.UnpicklingError) as e:
            print_and_log(f"ERROR: Could not load discriminator model: {e}\n", CFG.log_path)
            return False

        ##################################################################
        # Check for the cases you should't load -> Stop
        ##################################################################s
        cant_load = False

        # For this corner case, in reality the load will still work, since we always have matrices NxN or (N+1)x(N+1)
        # but you would load a Discriminator for distinguishing a T(3) to a T(4), or vice-versa, which shouldn't happen..
        if saved_dis.target_size != self.target_size:
            print_and_log("ERROR: Saved discriminator model is incompatible (target size mismatch).\n", CFG.log_path)
            cant_load = True

        # This one could work, but it wouldn't make sense, since the discriminator would be useless, better to stop:
        if saved_dis.target_hamiltonian != self.target_hamiltonian:
            print_and_log("ERROR: Saved discriminator model is incompatible (target hamiltonian mismatch).\n", CFG.log_path)
            cant_load = True

        if cant_load:
            return False

        ########################################################################
        # Check for exact match (same size)
        ########################################################################
        if saved_dis.size == self.size:  # This size check, already takes care into ancilla match!
            self.alpha = deepcopy(saved_dis.alpha)
            self.beta = deepcopy(saved_dis.beta)

            print_and_log("Discriminator parameters loaded\n", CFG.log_path)
            return True

        ##################################################################
        # When one qubit difference (adding or removing an ancilla with pass)
        ###################################################################
        if abs(saved_dis.size - self.size) == 1:  # This size check, already takes care into ancilla match!
            # Determine the minimum number of qubits (the overlap)
            min_size = min(saved_dis.size, self.size)
            # Load only the matching parameters
            self.alpha[:min_size] = saved_dis.alpha[:min_size].copy()
            self.beta[:min_size] = saved_dis.beta[:min_size].copy()

            print_and_log("Discriminator parameters loaded partially (one qubit difference).\n", CFG.log_path)
            return True

        print_and_log("Saved discriminator model is incompatible (size or shape mismatch).\n", CFG.log_path)
        return False
>>>>>>> 941afed9
<|MERGE_RESOLUTION|>--- conflicted
+++ resolved
@@ -15,20 +15,23 @@
 
 import torch
 import torch.nn as nn
+
 from config import CFG
-from tools.qobjects.qgates import I, X, Y, Z, device, COMPLEX_TYPE
+from tools.qobjects.qgates import COMPLEX_TYPE, I, X, Y, Z, device
+
 
 class Discriminator(nn.Module):
     """
     Discriminator class for the Quantum GAN, implemented as a PyTorch Module.
     The parameters alpha and beta are learned automatically via AutoGrad.
     """
-    def __init__(self, config = CFG):
+
+    def __init__(self, config=CFG):
         super().__init__()
         self.config = config
         # Determine the size of the Hilbert space the discriminator acts on
         self.size: int = self.config.system_size * 2 + (1 if self.config.extra_ancilla and self.config.ancilla_mode == "pass" else 0)
-        
+
         # Store a list of Hermitian operators (Pauli matrices)
         self.herm: list[torch.Tensor] = [I, X, Y, Z]
 
@@ -38,7 +41,7 @@
         beta_init = torch.empty(self.size, len(self.herm)).uniform_(-1, 1)
         self.alpha = nn.Parameter(alpha_init)
         self.beta = nn.Parameter(beta_init)
-        
+
         # Store config for compatibility checks during model loading
         self.target_size: int = self.config.system_size
         self.target_hamiltonian: str = self.config.target_hamiltonian
@@ -50,53 +53,54 @@
         This defines the forward pass of the discriminator model.
         """
         device = self.alpha.device
-        psi = torch.tensor([[1.+0.j]], dtype=COMPLEX_TYPE, device=device)
-        phi = torch.tensor([[1.+0.j]], dtype=COMPLEX_TYPE, device=device)
+        psi = torch.tensor([[1.0 + 0.0j]], dtype=COMPLEX_TYPE, device=device)
+        phi = torch.tensor([[1.0 + 0.0j]], dtype=COMPLEX_TYPE, device=device)
 
         for i in range(self.size):
             # Sum of Pauli matrices scaled by alpha/beta coefficients for the i-th qubit
             psi_i = sum(self.alpha[i, j] * self.herm[j] for j in range(len(self.herm)))
             phi_i = sum(self.beta[i, j] * self.herm[j] for j in range(len(self.herm)))
-            
+
             # Build the full psi and phi matrices via Kronecker product
             psi = torch.kron(psi, psi_i)
             phi = torch.kron(phi, phi_i)
-            
+
         return psi, phi
 
     def get_dis_matrices_rep(self) -> tuple[torch.Tensor, torch.Tensor, torch.Tensor, torch.Tensor]:
         """
-<<<<<<< HEAD
         Computes the matrices A and B from psi and phi. These are used in the cost function.
         """
         psi, phi = self.forward()
-        
+
         # lamb is a hyperparameter from the config
         lamb = self.config.lamb
-        
+
         # A = expm(-1/lamb * phi)
         A = torch.matrix_exp((-1.0 / lamb) * phi)
         # B = expm(1/lamb * psi)
         B = torch.matrix_exp((1.0 / lamb) * psi)
 
         return A, B, psi, phi
-        
+
     def load_model_params(self, file_path: str):
         """Loads discriminator parameters from a saved state_dict."""
+
         try:
             # Load the entire saved dictionary, which includes config
             saved_data = torch.load(file_path, map_location=device)
-            saved_config = saved_data.get('config', {})
-            
+            saved_config = saved_data.get("config", {})
+
             # --- Perform compatibility checks ---
-            if saved_config.get('target_size') != self.target_size:
+            if saved_config.get("target_size") != self.target_size:
                 raise ValueError("Incompatible target size.")
-            if saved_config.get('target_hamiltonian') != self.target_hamiltonian:
+            if saved_config.get("target_hamiltonian") != self.target_hamiltonian:
                 raise ValueError("Incompatible target Hamiltonian.")
-            if saved_config.get('ancilla_mode') != self.ancilla_mode:
+            if saved_config.get("ancilla_mode") != self.ancilla_mode:
                 raise ValueError("Incompatible ancilla mode.")
+            # TODO: Missing mismatch for adding ancilla
 
-            self.load_state_dict(saved_data['model_state_dict'])
+            self.load_state_dict(saved_data["model_state_dict"])
             print(f"Discriminator parameters loaded successfully from {file_path}")
 
         except Exception as e:
@@ -105,85 +109,12 @@
     def save_model_params(self, file_path: str):
         """Saves discriminator parameters and config to a file."""
         save_data = {
-            'model_state_dict': self.state_dict(),
-            'config': {
-                'target_size': self.target_size,
-                'target_hamiltonian': self.target_hamiltonian,
-                'ancilla_mode': self.ancilla_mode,
-            }
+            "model_state_dict": self.state_dict(),
+            "config": {
+                "target_size": self.target_size,
+                "target_hamiltonian": self.target_hamiltonian,
+                "ancilla_mode": self.ancilla_mode,
+            },
         }
         torch.save(save_data, file_path)
-        print(f"Discriminator model saved to {file_path}")
-=======
-        Load discriminator parameters (alpha, beta) from a saved model, if compatible.
-
-        Doesn't load the respective optimizer momentum. They are reset upon loading.
-
-        If the saved model has one less qubit (no ancilla), load only the matching parameters.
-
-        WARNING: Only load trusted pickle files! Untrusted files may be insecure.
-
-        Args:
-            file_path (str): Path to the saved discriminator model file.
-
-        Returns:
-            bool: True if the model was loaded successfully and is compatible, False otherwise.
-        """
-        ######################################################################
-        # Check if the file exists and is a valid pickle file
-        ########################################################################
-        if not os.path.exists(file_path):
-            print_and_log("Discriminator model file not found\n", CFG.log_path)
-            return False
-        try:
-            with open(file_path, "rb") as f:
-                saved_dis: Discriminator = pickle.load(f)
-        except (OSError, pickle.UnpicklingError) as e:
-            print_and_log(f"ERROR: Could not load discriminator model: {e}\n", CFG.log_path)
-            return False
-
-        ##################################################################
-        # Check for the cases you should't load -> Stop
-        ##################################################################s
-        cant_load = False
-
-        # For this corner case, in reality the load will still work, since we always have matrices NxN or (N+1)x(N+1)
-        # but you would load a Discriminator for distinguishing a T(3) to a T(4), or vice-versa, which shouldn't happen..
-        if saved_dis.target_size != self.target_size:
-            print_and_log("ERROR: Saved discriminator model is incompatible (target size mismatch).\n", CFG.log_path)
-            cant_load = True
-
-        # This one could work, but it wouldn't make sense, since the discriminator would be useless, better to stop:
-        if saved_dis.target_hamiltonian != self.target_hamiltonian:
-            print_and_log("ERROR: Saved discriminator model is incompatible (target hamiltonian mismatch).\n", CFG.log_path)
-            cant_load = True
-
-        if cant_load:
-            return False
-
-        ########################################################################
-        # Check for exact match (same size)
-        ########################################################################
-        if saved_dis.size == self.size:  # This size check, already takes care into ancilla match!
-            self.alpha = deepcopy(saved_dis.alpha)
-            self.beta = deepcopy(saved_dis.beta)
-
-            print_and_log("Discriminator parameters loaded\n", CFG.log_path)
-            return True
-
-        ##################################################################
-        # When one qubit difference (adding or removing an ancilla with pass)
-        ###################################################################
-        if abs(saved_dis.size - self.size) == 1:  # This size check, already takes care into ancilla match!
-            # Determine the minimum number of qubits (the overlap)
-            min_size = min(saved_dis.size, self.size)
-            # Load only the matching parameters
-            self.alpha[:min_size] = saved_dis.alpha[:min_size].copy()
-            self.beta[:min_size] = saved_dis.beta[:min_size].copy()
-
-            print_and_log("Discriminator parameters loaded partially (one qubit difference).\n", CFG.log_path)
-            return True
-
-        print_and_log("Saved discriminator model is incompatible (size or shape mismatch).\n", CFG.log_path)
-        return False
->>>>>>> 941afed9
+        print(f"Discriminator model saved to {file_path}")