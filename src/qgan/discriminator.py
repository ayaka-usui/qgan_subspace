--- conflicted
+++ resolved
@@ -37,21 +37,10 @@
         - alpha: Parameters for the real part of the discriminator (coeff for I, X, Y, Z).
         - beta: Parameters for the imaginary part of the discriminator (coeff for I, X, Y, Z).
 
-<<<<<<< HEAD
-        psi: Real part of the discriminator (matrix).
-        phi: Imaginary part of the discriminator (matrix).
-
-        A: -1/lamb * phi
-        B: 1/lamb * psi
-
-        alpha: Parameters for the real part of the discriminator (coeff for I, X, Y, Z).
-        beta: Parameters for the imaginary part of the discriminator (coeff for Ij, Xj, Yj, Zj).
-=======
     Representation with matrices, spanning the full space  (2^N x 2^N):
     -------------------------------------------------------------------
         - psi: Real part of the discriminator (matrix).
         - phi: Imaginary part of the discriminator (matrix).
->>>>>>> dd36c373
 
     For computing the gradients, we use the following matrices:
     -----------------------------------------------------------
@@ -78,12 +67,7 @@
         self.alpha: np.ndarray = np.zeros((self.size, len(self.herm)))
         self.beta: np.ndarray = np.zeros((self.size, len(self.herm)))
 
-<<<<<<< HEAD
-    def _init_params(self):
-        # Random Discriminator Parameters, each param is: (size x 4)
-=======
         # Random Discriminator Parameters
->>>>>>> dd36c373
         for i in range(self.size):
             self.alpha[i] = -1 + 2 * np.random.random(len(self.herm))
             self.beta[i] = -1 + 2 * np.random.random(len(self.herm))
@@ -118,6 +102,71 @@
             psi, phi = np.kron(psi, psi_i), np.kron(phi, phi_i)
         return psi, phi
 
+    def update_dis(self, gen, total_real_state: np.ndarray, total_input_state: np.ndarray):
+        """Update the discriminator parameters (alpha, beta) using the gradients.
+
+        Args:
+            gen (Generator): The generator object.
+            total_real_state (np.ndarray): The total real state of the system.
+            total_input_state (np.ndarray): The total input state of the system.
+        """
+        ####################################################
+        # Update alpha
+        ####################################################
+        grad_alpha = self._compute_grad(gen, total_real_state, total_input_state, "alpha")
+        new_alpha = self.optimizer_psi.move_in_grad(self.alpha, grad_alpha, "max")
+
+        ####################################################
+        # Update beta
+        ####################################################
+        grad_beta = self._compute_grad(gen, total_real_state, total_input_state, "beta")
+        new_beta = self.optimizer_phi.move_in_grad(self.beta, grad_beta, "max")
+
+        # Update the parameters later, to avoid affecting gradient computations:
+        self.alpha = new_alpha
+        self.beta = new_beta
+
+    def _compute_grad(self, gen, total_real_state: np.ndarray, total_input_state: np.ndarray, param: str) -> np.ndarray:
+        """Calculate the gradient of the discriminator with respect to the param (alpha or beta).
+
+        Args:
+            gen (Generator): The generator object.
+            total_real_state (np.ndarray): The total real state of the system.
+            total_input_state (np.ndarray): The total input state of the system.
+            param (str): The parameter to compute the gradient for ("alpha" or "beta").
+
+        Returns:
+            np.ndarray: The gradient of the discriminator with respect to beta.
+        """
+        ################################################################
+        # Get the current Generator and Discriminator states:
+        ################################################################
+        final_fake_state, final_real_state, _ = get_final_comp_states_for_dis(gen, total_input_state, total_real_state)
+        A, B, _, _ = self.get_dis_matrices_rep()
+
+        ################################################################
+        # Initialize gradients on 0:
+        #################################################################
+        grad_psi_term = np.zeros_like(self.beta, dtype=complex)
+        grad_phi_term = np.zeros_like(self.beta, dtype=complex)
+        grad_reg_term = np.zeros_like(self.beta, dtype=complex)
+
+        for type in range(len(self.herm)):
+            ###########################################################
+            # Compute the alpha or beta gradient step:
+            ############################################################
+            grad_step = DiscriminatorGradientStep(self).grad_step(param)
+            gradpsi_list, gradphi_list, gradreg_list = grad_step(final_fake_state, final_real_state, A, B, type)
+
+            # Add grad of psi, phi and reg terms
+            grad_psi_term[:, type] = np.asarray(gradpsi_list)
+            grad_phi_term[:, type] = np.asarray(gradphi_list)
+            grad_reg_term[:, type] = np.asarray(gradreg_list)
+
+        grad = np.real(grad_psi_term - grad_phi_term - grad_reg_term)
+
+        return grad
+
     def get_dis_matrices_rep(self) -> tuple:
         """Computes the matrices A and B from the psi and phi matrices, scaled by the inverse of lambda.
 
@@ -194,15 +243,6 @@
             np.ndarray: The gradient of the discriminator with respect to beta.
         """
         ################################################################
-<<<<<<< HEAD
-        # Get the current Generator and Discriminator states:
-        ################################################################
-        final_fake_state, final_real_state, _ = get_final_comp_states_for_dis(gen, total_input_state, total_real_state)
-        A, B, _, _ = self.get_dis_matrices_rep()
-
-        ################################################################
-=======
->>>>>>> dd36c373
         # Initialize gradients on 0:
         #################################################################
         zero_param = self.alpha if param == "alpha" else self.beta
@@ -226,86 +266,7 @@
 
         return np.asarray(grad)
 
-<<<<<<< HEAD
-        Returns:
-            bool: True if the model was loaded successfully and is compatible, False otherwise.
-        """
-        ######################################################################
-        # Check if the file exists and is a valid pickle file
-        ########################################################################
-        if not os.path.exists(file_path):
-            print_and_train_log("Discriminator model file not found\n", CFG.log_path)
-            return False
-        try:
-            with open(file_path, "rb") as f:
-                saved_dis: Discriminator = pickle.load(f)
-        except (OSError, pickle.UnpicklingError) as e:
-            print_and_train_log(f"Could not load discriminator model: {e}\n", CFG.log_path)
-            return False
-
-        ##################################################################
-        # Check for the cases you should't load -> Stop
-        ##################################################################
-        # For this corner case, in reality the load will still work, since we always have matrices NxN or (N+1)x(N+1)
-        # but you would load a Discriminator for distinguishing a T(3) to a T(4), or vice-versa, which shouldn't happen..
-        if saved_dis.target_size != self.target_size:
-            print_and_train_log("Saved discriminator model is incompatible (target size mismatch).\n", CFG.log_path)
-            return False
-
-        ########################################################################
-        # Check for exact match (same size)
-        ########################################################################
-        if saved_dis.size == self.size:
-            self.alpha = saved_dis.alpha.copy()
-            self.beta = saved_dis.beta.copy()
-            print_and_train_log("Discriminator parameters loaded\n", CFG.log_path)
-            return True
-
-        ##################################################################
-        # When one qubit difference (adding or removing an ancilla with pass)
-        ###################################################################
-        if abs(saved_dis.size - self.size) == 1:
-            # Determine the minimum number of qubits (the overlap)
-            min_size = min(saved_dis.size, self.size)
-            # Load only the matching parameters
-            self.alpha[:min_size] = saved_dis.alpha[:min_size].copy()
-            self.beta[:min_size] = saved_dis.beta[:min_size].copy()
-            print_and_train_log("Discriminator parameters loaded partially (one qubit difference).\n", CFG.log_path)
-            return True
-
-        print_and_train_log("Saved discriminator model is incompatible (size or shape mismatch).\n", CFG.log_path)
-        return False
-
-
-class DiscriminatorGradientStep:
-    """Class for computing the gradient steps of the discriminator."""
-
-    def __init__(self, dis: Discriminator):
-        """Initialize the DiscriminatorGradientStep with the size of the system."""
-        self.dis = dis
-
-    def grad_step(self, param: str) -> callable:
-        """Get the gradient step function for the specified parameter.
-
-        Args:
-            param (str): The parameter to compute the gradient for ("alpha" or "beta").
-
-        Returns:
-            callable: The gradient step function for the specified parameter (alpha or beta).
-        """
-        return self._grad_alpha if param == "alpha" else self._grad_beta if param == "beta" else None
-
-    def _grad_alpha(
-        self,
-        final_fake_state: np.ndarray,
-        final_real_state: np.ndarray,
-        A: np.ndarray,
-        B: np.ndarray,
-        type: str,
-    ) -> np.ndarray:
-=======
     def _grad_alpha(self, final_target_state, final_gen_state, A: np.ndarray, B: np.ndarray, type: str) -> np.ndarray:
->>>>>>> dd36c373
         """Calculate a step of the gradient of the discriminator with respect to alpha.
 
         Args:
